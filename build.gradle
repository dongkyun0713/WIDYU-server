--- conflicted
+++ resolved
@@ -49,16 +49,14 @@
     annotationProcessor "jakarta.annotation:jakarta.annotation-api"
     annotationProcessor "jakarta.persistence:jakarta.persistence-api"
 
-<<<<<<< HEAD
     //fcm
     implementation 'com.google.firebase:firebase-admin:9.2.0'
     implementation 'com.fasterxml.jackson.core:jackson-core:2.16.1'
     compileOnly 'org.projectlombok:lombok'
     annotationProcessor 'org.projectlombok:lombok'
-=======
+    
     // Swagger
     implementation 'org.springdoc:springdoc-openapi-starter-webmvc-ui:2.6.0'
->>>>>>> e4a4443f
 }
 
 tasks.named('test') {
